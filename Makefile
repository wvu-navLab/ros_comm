--- conflicted
+++ resolved
@@ -8,24 +8,14 @@
 # enough for rosmake
 core_tools:
 	@if [ ! $(ROS_ROOT) ]; then echo "Please set ROS_ROOT first"; false; fi	
-<<<<<<< HEAD
-	make -C $(ROS_ROOT)/tools/rospack
-	@if test -z `which rospack`; then echo "Please add ROS_ROOT/bin to PATH"; false; fi
-	make -C $(ROS_ROOT)/tools/rosdep
-=======
 	cd $(ROS_ROOT)/tools/rospack && make
 	@if test -z `which rospack`; then echo "Please add ROS_ROOT/bin to PATH"; false; fi
->>>>>>> 88f5d02d
 
 
 clean:
 	@if test -z `which rospack`; then echo "It appears that you have already done a 'make clean' because rospack is gone."; false; fi
 	rosmake -r --target=clean ros
-<<<<<<< HEAD
-	make -C $(ROS_ROOT)/tools/rospack clean
-=======
 	cd $(ROS_ROOT)/tools/rospack && make clean
->>>>>>> 88f5d02d
 
 ## include $(shell rospack find mk)/cmake_stack.mk
 ### copied below since it can't be found before rospack is built 
