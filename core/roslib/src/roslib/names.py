--- conflicted
+++ resolved
@@ -331,8 +331,6 @@
         return False
     m = BASE_NAME_LEGAL_CHARS_P.match(name)
     return m is not None and m.group(0) == name
-<<<<<<< HEAD
-=======
 
 def canonicalize_name(name):
     """
@@ -399,4 +397,3 @@
     name = name.replace('.', '_')
     name = name.replace('-', '_')                
     return name.replace(':', '_')
->>>>>>> 266d3504
