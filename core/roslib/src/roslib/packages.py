--- conflicted
+++ resolved
@@ -479,12 +479,7 @@
                       ros_root=ros_root, ros_package_path=ros_package_path)
     
     #UNIXONLY: (partial) slowly supporting Windows here
-<<<<<<< HEAD
-    import platform
-    if platform.system() == 'Windows':
-=======
     if sys.platform in ['win32', 'cygwin']:
->>>>>>> 1b2c5175
         # Windows logic requires more file patterns to resolve and is
         # not case-sensitive, so leave it separate
 
@@ -586,7 +581,6 @@
         return roslib.manifest.load_manifest(p)
     except:
         return roslib.manifest.Manifest()
-<<<<<<< HEAD
 
 class ROSPackages(object):
     """
@@ -734,155 +728,6 @@
                 map[pkg] = self._rosdeps(pkg)
         return map
 
-=======
-
-class ROSPackages(object):
-    """
-    UNSTABLE/EXPERIMENTAL
-    
-    Utility class for querying properties about ROS packages. This
-    should be used when querying properties about multiple
-    packages. ROSPackages caches information about packages, which
-    enables it to have higher performance than alternatives like
-    shelling out to rospack.
-
-    Example::
-      rp = ROSPackages()
-      d = rp.depends1(['roscpp', 'rospy'])
-      print d['roscpp']
-      d = rp.rosdeps(['roscpp', 'rospy'])
-      print d['rospy']
-    """
-    
-    def __init__(self):
-        self.manifests = {}
-        self._depends_cache = {}
-        self._rosdeps_cache = {}
-
-    def load_manifests(self, packages):
-        """
-        Load manifests for specified packages into 'manifests' attribute.
-        
-        
-        @param packages: package names
-        @type  packages: [str]
-        """
-
-        if not type(packages) in [list, tuple]:
-            raise TypeError("packages must be list or tuple")
-
-        # load any manifests that we haven't already
-        to_load = [p for p in packages if not p in self.manifests]
-        if to_load:
-            _update_rospack_cache()
-            self.manifests.update(dict([(p, _safe_load_manifest(p)) for p in to_load]))
-        
-    def depends1(self, packages):
-        """
-        Collect all direct dependencies of specified packages into a
-        dictionary.
-        
-        @param packages: package names
-        @type  packages: [str]
-        @return: dictionary mapping package names to list of dependent package names.
-        @rtype: {str: [str]}
-        """
-        self.load_manifests(packages)
-        map = {}
-        manifests = self.manifests
-        for pkg in packages:
-            map[pkg] = [d.package for d in manifests[pkg].depends]
-        return map
-
-    def depends(self, packages):
-        """
-        Collect all dependencies of specified packages into a
-        dictionary.
-        
-        @param packages: package names
-        @type  packages: [str]
-        @return: dictionary mapping package names to list of dependent package names.
-        @rtype: {str: [str]}
-        """
-
-        self.load_manifests(packages)
-        map = {}
-        for pkg in packages:
-            if pkg in self._depends_cache:
-                map[pkg] = self._depends_cache[pkg]
-            else:
-                # this will cache for future reference
-                map[pkg] = self._depends(pkg)
-        return map
-
-    def _depends(self, package):
-        """
-        Compute recursive dependencies of a single package and cache
-        the result in self._depends_cache.
-
-        This is an internal routine. It assumes that
-        load_manifests() has already been invoked for package.
-        
-        @param package: package name
-        @type  package: str
-        @return: list of rosdeps
-        @rtype: [str]
-        """
-
-        if package in self._depends_cache:
-            return self._depends_cache[package]
-        s = set()
-        manifests = self.manifests
-        # take the union of all dependencies
-        pkgs = [p.package for p in manifests[package].depends]
-        self.load_manifests(pkgs)
-        for p in pkgs:
-            s.update(self._depends(p))
-        # add in our own deps
-        s.update(pkgs)
-        # cache the return value as a list
-        s = list(s)
-        self._depends_cache[package] = s
-        return s
-    
-    def rosdeps0(self, packages):
-        """
-        Collect rosdeps of specified packages into a dictionary.
-        @param packages: package names
-        @type  packages: [str]
-        @return: dictionary mapping package names to list of rosdep names.
-        @rtype: {str: [str]}
-        """
-
-        self.load_manifests(packages)
-        map = {}
-        manifests = self.manifests
-        for pkg in packages:
-            map[pkg] = [d.name for d in manifests[pkg].rosdeps]
-        return map
-        
-    def rosdeps(self, packages):
-        """
-        Collect all (recursive) dependencies of specified packages
-        into a dictionary.
-        
-        @param packages: package names
-        @type  packages: [str]
-        @return: dictionary mapping package names to list of dependent package names.
-        @rtype: {str: [str]}
-        """
-
-        self.load_manifests(packages)
-        map = {}
-        for pkg in packages:
-            if pkg in self._rosdeps_cache:
-                map[pkg] = self._rosdeps_cache[pkg]
-            else:
-                # this will cache for future reference
-                map[pkg] = self._rosdeps(pkg)
-        return map
-
->>>>>>> 1b2c5175
     def _rosdeps(self, package):
         """
         Compute recursive rosdeps of a single package and cache the
