--- conflicted
+++ resolved
@@ -385,182 +385,116 @@
   return _direct_deps;
 }
 
-string Package::cpp_message_flags(bool cflags, bool lflags)
-{
-  bool msg_exists = file_exists((path + "/msg_gen/generated").c_str());
-  bool srv_exists = file_exists((path + "/srv_gen/generated").c_str());
-
-  string flags;
-
-  if (cflags)
-  {
-    if (msg_exists)
-    {
-      flags += string(" -I") + path + "/msg_gen/cpp/include";
-    }
-
-    if (srv_exists)
-    {
-      flags += string(" -I") + path + "/srv_gen/cpp/include";
-    }
-  }
-
-  // lflags not needed until we have a cpp file, but this implementation works, adding -l<package_name>msgs and -l<package_name>srvs
-  // we'll probably need to figure out a better way of testing for msg/srvs than just checking if <package_path>/msg|srv exists though
-#if 0
-  if (lflags)
-  {
-    if (msg_exists)
-    {
-      flags += string(" -L") + path + "/lib";
-      flags += string(" -Wl,-rpath,") + path + "/lib";
-      flags += " -l" + package->name + "msgs";
-    }
-
-    if (srv_exists)
-    {
-      // if msgs already exist, we'll already have added this to the flags
-      if (!msg_exists)
-      {
-        flags += string(" -L") + path + "/lib";
-        flags += string(" -Wl,-rpath,") + path + "/lib";
-      }
-
-      flags += " -l" + package->name + "srvs";
-    }
-  }
-#endif
-
-  flags += " ";
-  return flags;
-}
-
 string Package::direct_flags(string lang, string attrib)
 {
   TiXmlElement *mroot = manifest_root();
   TiXmlElement *export_ele = mroot->FirstChildElement("export");
-  string str;
-  if (export_ele)
-  {
-    bool os_match = false;
-    TiXmlElement *best_usage = NULL;
-    for (TiXmlElement *lang_ele = export_ele->FirstChildElement(lang);
-         lang_ele; lang_ele = lang_ele->NextSiblingElement(lang))
-    {
-      const char *os_str;
-      if ((os_str = lang_ele->Attribute("os")))
-      {
-        if(g_ros_os == string(os_str))
+  if (!export_ele)
+    return string("");
+  bool os_match = false;
+  TiXmlElement *best_usage = NULL;
+  for (TiXmlElement *lang_ele = export_ele->FirstChildElement(lang); 
+       lang_ele; lang_ele = lang_ele->NextSiblingElement(lang))
+  {
+    const char *os_str;
+    if ((os_str = lang_ele->Attribute("os")))
+    {
+      if(g_ros_os == string(os_str))
+      {
+        if(os_match)
         {
-          if(os_match)
-          {
-            fprintf(stderr, "[rospack] warning: ignoring duplicate \"%s\" tag with os=\"%s\" in export block\n",
-                    lang.c_str(), os_str);
-          }
-          else
-          {
-            best_usage = lang_ele;
-            os_match = true;
-          }
+          fprintf(stderr, "[rospack] warning: ignoring duplicate \"%s\" tag with os=\"%s\" in export block\n",
+                  lang.c_str(), os_str);
         }
-      }
-      if(!os_match)
-      {
-        if (!best_usage)
+        else
+        {
           best_usage = lang_ele;
-        else if(!os_str)
-        {
-          fprintf(stderr, "[rospack] warning: ignoring duplicate \"%s\" tag in export block\n",
-                  lang.c_str());
+          os_match = true;
         }
       }
     }
-    if (!best_usage)
-      return string();
-    const char *cstr = best_usage->Attribute(attrib.c_str());
-    if (!cstr)
-      return string();
-    str = cstr;
-    while (1) // every decent C program has a while(1) in it
-    {
-      int i = str.find(string("${prefix}"));
-      if (i < 0)
-        break; // no more occurrences
-      str.replace(i, string("${prefix}").length(), path);
-    }
-
-    // Do backquote substitution.  E.g.,  if we find this string:
-    //   `pkg-config --cflags gdk-pixbuf-2.0`
-    // We replace it with the result of executing the command
-    // contained within the backquotes (reading from its stdout), which
-    // might be something like:
-    //   -I/usr/include/gtk-2.0 -I/usr/include/glib-2.0 -I/usr/lib/glib-2.0/include
-
-    // Construct and execute the string
-    // We do the assignment first to ensure that if backquote expansion (or
-    // anything else) fails, we'll get a non-zero exit status from pclose().
-    string cmd = string("ret=\"") + str + string("\" && echo $ret");
-
-    // Remove embedded newlines
-    string token("\n");
-    for (string::size_type s = cmd.find(token); s != string::npos;
-         s = cmd.find(token, s))
-    {
-      cmd.replace(s,token.length(),string(" "));
-    }
-
-    FILE* p;
-    if(!(p = popen(cmd.c_str(), "r")))
-    {
-      fprintf(stderr, "[rospack] warning: failed to execute backquote "
-                      "expression \"%s\" in [%s]\n",
+    if(!os_match)
+    {
+      if (!best_usage)
+        best_usage = lang_ele;
+      else if(!os_str)
+      {
+        fprintf(stderr, "[rospack] warning: ignoring duplicate \"%s\" tag in export block\n",
+                lang.c_str());
+      }
+    }
+  }
+  if (!best_usage)
+    return string();
+  const char *cstr = best_usage->Attribute(attrib.c_str());
+  if (!cstr)
+    return string();
+  string s(cstr);
+  while (1) // every decent C program has a while(1) in it
+  {
+    int i = s.find(string("${prefix}"));
+    if (i < 0)
+      break; // no more occurrences
+    s.replace(i, string("${prefix}").length(), path);
+  }
+
+  // Do backquote substitution.  E.g.,  if we find this string:
+  //   `pkg-config --cflags gdk-pixbuf-2.0`
+  // We replace it with the result of executing the command
+  // contained within the backquotes (reading from its stdout), which
+  // might be something like:
+  //   -I/usr/include/gtk-2.0 -I/usr/include/glib-2.0 -I/usr/lib/glib-2.0/include  
+
+  // Construct and execute the string
+  // We do the assignment first to ensure that if backquote expansion (or
+  // anything else) fails, we'll get a non-zero exit status from pclose().
+  string cmd = string("ret=\"") + s + string("\" && echo $ret");
+
+  // Remove embedded newlines
+  string token("\n");
+  for (string::size_type s = cmd.find(token); s != string::npos;
+       s = cmd.find(token, s))
+  {
+    cmd.replace(s,token.length(),string(" "));
+  }
+
+  FILE* p;
+  if(!(p = popen(cmd.c_str(), "r")))
+  {
+    fprintf(stderr, "[rospack] warning: failed to execute backquote "
+                    "expression \"%s\" in [%s]\n",
+            cmd.c_str(), manifest_path().c_str());
+    string errmsg = string("error in backquote expansion for ") + g_rospack->opt_package;
+    throw runtime_error(errmsg);
+  }
+  else
+  {
+    char buf[8192];
+    memset(buf,0,sizeof(buf));
+    // Read the command's output
+    do
+    {
+      clearerr(p);
+      while(fgets(buf + strlen(buf),sizeof(buf)-strlen(buf)-1,p));
+    } while(ferror(p) && errno == EINTR);
+    // Close the subprocess, checking exit status
+    if(pclose(p) != 0)
+    {
+      fprintf(stderr, "[rospack] warning: got non-zero exit status from executing backquote expression \"%s\" in [%s]\n",
               cmd.c_str(), manifest_path().c_str());
       string errmsg = string("error in backquote expansion for ") + g_rospack->opt_package;
       throw runtime_error(errmsg);
     }
     else
     {
-      char buf[8192];
-      memset(buf,0,sizeof(buf));
-      // Read the command's output
-      do
-      {
-        clearerr(p);
-        while(fgets(buf + strlen(buf),sizeof(buf)-strlen(buf)-1,p));
-      } while(ferror(p) && errno == EINTR);
-      // Close the subprocess, checking exit status
-      if(pclose(p) != 0)
-      {
-        fprintf(stderr, "[rospack] warning: got non-zero exit status from executing backquote expression \"%s\" in [%s]\n",
-                cmd.c_str(), manifest_path().c_str());
-        string errmsg = string("error in backquote expansion for ") + g_rospack->opt_package;
-        throw runtime_error(errmsg);
-      }
-      else
-      {
-        // Strip trailing newline, which was added by our call to echo
-        buf[strlen(buf)-1] = '\0';
-        // Replace the backquote expression with the new text
-        str = string(buf);
-      }
-    }
-  }
-
-  if (lang == "cpp")
-  {
-    if (attrib == "cflags")
-    {
-      // Message flags go last so it's possible to override them
-      str += cpp_message_flags(true, false);
-    }
-    else if (attrib == "lflags")
-    {
-      // Message flags go last so it's possible to override them
-      str += cpp_message_flags(false, true);
-    }
-  }
-
-  return str;
+      // Strip trailing newline, which was added by our call to echo
+      buf[strlen(buf)-1] = '\0';
+      // Replace the backquote expression with the new text
+      s = string(buf);
+    }
+  }
+
+  return s;
 }
 
 void Package::load_manifest()
@@ -672,7 +606,6 @@
           "    langs\n"
           "    depends [package] (alias: deps)\n"
           "    depends-manifests [package] (alias: deps-manifests)\n"
-          "    depends-msgsrv [package] (alias: deps-msgsrv)\n"
           "    depends1 [package] (alias: deps1)\n"
           "    depends-indent [package] (alias: deps-indent)\n"
           "    depends-why --target=<target> [package] (alias: deps-why)\n"
@@ -743,8 +676,6 @@
   
 int ROSPack::cmd_depends_on(bool include_indirect)
 {
-<<<<<<< HEAD
-=======
   // We can't proceed if the argument-parsing logic wasn't able to provide
   // any package name.  Note that we need to check for an empty opt_package
   // here, but not in other places (e.g., cmd_deps()), because here we're
@@ -756,7 +687,6 @@
     throw runtime_error(errmsg);
   }
 
->>>>>>> a07f9e7d
   // Don't warn about missing deps
   opt_warn_on_missing_deps = false;
 
@@ -846,29 +776,6 @@
     output_acc += (*i)->path + "/manifest.xml ";
   }
   //puts("");
-  output_acc += "\n";
-  return 0;
-}
-
-int ROSPack::cmd_deps_msgsrv()
-{
-  VecPkg d = get_pkg(opt_package)->deps(Package::POSTORDER);
-  for (VecPkg::iterator i = d.begin(); i != d.end(); ++i)
-  {
-    Package* p = *i;
-    bool msg_exists = file_exists((p->path + "/msg_gen/generated").c_str());
-    bool srv_exists = file_exists((p->path + "/srv_gen/generated").c_str());
-
-    if (msg_exists)
-    {
-      output_acc += p->path + "/msg_gen/generated ";
-    }
-
-    if (srv_exists)
-    {
-      output_acc += p->path + "/srv_gen/generated ";
-    }
-  }
   output_acc += "\n";
   return 0;
 }
@@ -1327,8 +1234,6 @@
     return cmd_deps();
   else if (!strcmp(cmd, "depends-manifests") || !strcmp(cmd, "deps-manifests"))
     return cmd_deps_manifests();
-  else if (!strcmp(cmd, "depends-msgsrv") || !strcmp(cmd, "deps-msgsrv"))
-      return cmd_deps_msgsrv();
   else if (!strcmp(cmd, "depends1") || !strcmp(cmd, "deps1"))
     return cmd_deps1();
   else if (!strcmp(cmd, "depends-indent") || !strcmp(cmd, "deps-indent"))
