/*
 * Software License Agreement (BSD License)
 *
 *  Copyright (c) 2008, Willow Garage, Inc.
 *  All rights reserved.
 *
 *  Redistribution and use in source and binary forms, with or without
 *  modification, are permitted provided that the following conditions
 *  are met:
 *
 *   * Redistributions of source code must retain the above copyright
 *     notice, this list of conditions and the following disclaimer.
 *   * Redistributions in binary form must reproduce the above
 *     copyright notice, this list of conditions and the following
 *     disclaimer in the documentation and/or other materials provided
 *     with the distribution.
 *   * Neither the name of Willow Garage, Inc. nor the names of its
 *     contributors may be used to endorse or promote products derived
 *     from this software without specific prior written permission.
 *
 *  THIS SOFTWARE IS PROVIDED BY THE COPYRIGHT HOLDERS AND CONTRIBUTORS
 *  "AS IS" AND ANY EXPRESS OR IMPLIED WARRANTIES, INCLUDING, BUT NOT
 *  LIMITED TO, THE IMPLIED WARRANTIES OF MERCHANTABILITY AND FITNESS
 *  FOR A PARTICULAR PURPOSE ARE DISCLAIMED. IN NO EVENT SHALL THE
 *  COPYRIGHT OWNER OR CONTRIBUTORS BE LIABLE FOR ANY DIRECT, INDIRECT,
 *  INCIDENTAL, SPECIAL, EXEMPLARY, OR CONSEQUENTIAL DAMAGES (INCLUDING,
 *  BUT NOT LIMITED TO, PROCUREMENT OF SUBSTITUTE GOODS OR SERVICES;
 *  LOSS OF USE, DATA, OR PROFITS; OR BUSINESS INTERRUPTION) HOWEVER
 *  CAUSED AND ON ANY THEORY OF LIABILITY, WHETHER IN CONTRACT, STRICT
 *  LIABILITY, OR TORT (INCLUDING NEGLIGENCE OR OTHERWISE) ARISING IN
 *  ANY WAY OUT OF THE USE OF THIS SOFTWARE, EVEN IF ADVISED OF THE
 *  POSSIBILITY OF SUCH DAMAGE.
 */

#include <sstream>
#include <fcntl.h>
#include <cerrno>
#include <cstring>
#include <typeinfo>

#include "ros/common.h"
#include "ros/io.h"
#include "ros/subscription.h"
#include "ros/publication.h"
#include "ros/transport_publisher_link.h"
#include "ros/intraprocess_publisher_link.h"
#include "ros/intraprocess_subscriber_link.h"
#include "ros/connection.h"
#include "ros/transport/transport_tcp.h"
#include "ros/transport/transport_udp.h"
#include "ros/callback_queue_interface.h"
#include "ros/this_node.h"
#include "ros/network.h"
#include "ros/poll_manager.h"
#include "ros/connection_manager.h"
#include "ros/message_deserializer.h"
#include "ros/subscription_queue.h"
#include "ros/file_log.h"
#include "ros/transport_hints.h"
#include "ros/subscription_callback_helper.h"

#include <boost/make_shared.hpp>

#if AMISHARE_ROS == 1
#include "ros/param.h"
#include <sys/stat.h>
#endif

using XmlRpc::XmlRpcValue;

namespace ros
{

Subscription::Subscription(const std::string &name, const std::string& md5sum, const std::string& datatype, const TransportHints& transport_hints)
: name_(name)
, md5sum_(md5sum)
, datatype_(datatype)
, nonconst_callbacks_(0)
, dropped_(false)
, shutting_down_(false)
, transport_hints_(transport_hints)
{
#if AMISHARE_ROS == 1
  std::string param_name = name + "_global";
  bool global_topic;
  if (param::has(param_name))
  {
    param::get(param_name, global_topic);
  }
  else
  {
    global_topic = false;
  }

  if (global_topic)
  {
    boost::mutex::scoped_lock lock(subscription_file_mutex_);
    size_t position = 1;
    size_t found = name.find_first_of("/", position);
    while (found != std::string::npos)
    {
      position = found + 1;
      std::string directory = name.substr(0, found);
      std::string openpath = AMISHARE_ROS_PATH + directory;
      mkdir(openpath.c_str(), 0775);
      found = name.find_first_of("/", position);
    }
  }
  std::string filename2 = ".txt";
  subscription_filename_ = AMISHARE_ROS_PATH + name + filename2;
  PollManager::instance()->getPollSet().aminotifyAddWatch(subscription_filename_, SubscriptionPtr(this));

  amishare_filename_ = name + filename2;
  m_poObjectCreate = new void*;
  *m_poObjectCreate = NULL;
  object_create_init(m_poObjectCreate);
#endif
}

Subscription::~Subscription()
{
  pending_connections_.clear();
  callbacks_.clear();
}

void Subscription::shutdown()
{
  {
    boost::mutex::scoped_lock lock(shutdown_mutex_);
    shutting_down_ = true;
  }

  drop();
}

XmlRpcValue Subscription::getStats()
{
  XmlRpcValue stats;
  stats[0] = name_;
  XmlRpcValue conn_data;
  conn_data.setSize(0);

  boost::mutex::scoped_lock lock(publisher_links_mutex_);

  uint32_t cidx = 0;
  for (V_PublisherLink::iterator c = publisher_links_.begin();
       c != publisher_links_.end(); ++c)
  {
    const PublisherLink::Stats& s = (*c)->getStats();
    conn_data[cidx][0] = (*c)->getConnectionID();
    conn_data[cidx][1] = (int)s.bytes_received_;
    conn_data[cidx][2] = (int)s.messages_received_;
    conn_data[cidx][3] = (int)s.drops_;
    conn_data[cidx][4] = 0; // figure out something for this. not sure.
  }

  stats[1] = conn_data;
  return stats;
}

// [(connection_id, publisher_xmlrpc_uri, direction, transport, topic_name, connected, connection_info_string)*]
// e.g. [(1, 'http://host:54893/', 'i', 'TCPROS', '/chatter', 1, 'TCPROS connection on port 59746 to [host:34318 on socket 11]')]
void Subscription::getInfo(XmlRpc::XmlRpcValue& info)
{
  boost::mutex::scoped_lock lock(publisher_links_mutex_);

  for (V_PublisherLink::iterator c = publisher_links_.begin();
       c != publisher_links_.end(); ++c)
  {
    XmlRpcValue curr_info;
    curr_info[0] = (int)(*c)->getConnectionID();
    curr_info[1] = (*c)->getPublisherXMLRPCURI();
    curr_info[2] = "i";
    curr_info[3] = (*c)->getTransportType();
    curr_info[4] = name_;
    curr_info[5] = true; // For length compatibility with rospy
    curr_info[6] = (*c)->getTransportInfo();
    info[info.size()] = curr_info;
  }
}

uint32_t Subscription::getNumPublishers()
{
  boost::mutex::scoped_lock lock(publisher_links_mutex_);
  uint32_t num_connected_publishers = 0;
  for (V_PublisherLink::iterator c = publisher_links_.begin();
       c != publisher_links_.end(); ++c)
  {
    // Only count a connection with a received header.
    // Discern this by a non-zero length callerid.
    if ((*c)->getCallerID().size() > 0)
    {
      num_connected_publishers++;
    }
  }
  return num_connected_publishers;
}

void Subscription::drop()
{
  if (!dropped_)
  {
    dropped_ = true;

    dropAllConnections();
  }
}

void Subscription::dropAllConnections()
{
  // Swap our subscribers list with a local one so we can only lock for a short period of time, because a
  // side effect of our calling drop() on connections can be re-locking the subscribers mutex
  V_PublisherLink localsubscribers;

  {
    boost::mutex::scoped_lock lock(publisher_links_mutex_);

    localsubscribers.swap(publisher_links_);
  }

  V_PublisherLink::iterator it = localsubscribers.begin();
  V_PublisherLink::iterator end = localsubscribers.end();
  for (;it != end; ++it)
  {
    (*it)->drop();
  }
}

void Subscription::addLocalConnection(const PublicationPtr& pub)
{
  boost::mutex::scoped_lock lock(publisher_links_mutex_);
  if (dropped_)
  {
    return;
  }

  ROSCPP_LOG_DEBUG("Creating intraprocess link for topic [%s]", name_.c_str());

  IntraProcessPublisherLinkPtr pub_link(boost::make_shared<IntraProcessPublisherLink>(shared_from_this(), XMLRPCManager::instance()->getServerURI(), transport_hints_));
  IntraProcessSubscriberLinkPtr sub_link(boost::make_shared<IntraProcessSubscriberLink>(pub));
  pub_link->setPublisher(sub_link);
  sub_link->setSubscriber(pub_link);

  addPublisherLink(pub_link);
  pub->addSubscriberLink(sub_link);
}

bool urisEqual(const std::string& uri1, const std::string& uri2)
{
  std::string host1, host2;
  uint32_t port1 = 0, port2 = 0;
  network::splitURI(uri1, host1, port1);
  network::splitURI(uri2, host2, port2);
  return port1 == port2 && host1 == host2;
}

bool Subscription::pubUpdate(const V_string& new_pubs)
{
  boost::mutex::scoped_lock lock(shutdown_mutex_);

  if (shutting_down_ || dropped_)
  {
    return false;
  }

  bool retval = true;

  {
    std::stringstream ss;

    for (V_string::const_iterator up_i = new_pubs.begin();
         up_i != new_pubs.end(); ++up_i)
    {
      ss << *up_i << ", ";
    }

    ss << " already have these connections: ";
    {
      boost::mutex::scoped_lock lock(publisher_links_mutex_);
      for (V_PublisherLink::iterator spc = publisher_links_.begin();
           spc!= publisher_links_.end(); ++spc)
      {
        ss << (*spc)->getPublisherXMLRPCURI() << ", ";
      }
    }

    boost::mutex::scoped_lock lock(pending_connections_mutex_);
    S_PendingConnection::iterator it = pending_connections_.begin();
    S_PendingConnection::iterator end = pending_connections_.end();
    for (; it != end; ++it)
    {
      ss << (*it)->getRemoteURI() << ", ";
    }

    ROSCPP_LOG_DEBUG("Publisher update for [%s]: %s", name_.c_str(), ss.str().c_str());
  }

  V_string additions;
  V_PublisherLink subtractions;
  V_PublisherLink to_add;
  // could use the STL set operations... but these sets are so small
  // it doesn't really matter.
  {
    boost::mutex::scoped_lock lock(publisher_links_mutex_);

    for (V_PublisherLink::iterator spc = publisher_links_.begin();
         spc!= publisher_links_.end(); ++spc)
    {
      bool found = false;
      for (V_string::const_iterator up_i = new_pubs.begin();
           !found && up_i != new_pubs.end(); ++up_i)
      {
        if (urisEqual((*spc)->getPublisherXMLRPCURI(), *up_i))
        {
          found = true;
          break;
        }
      }

      if (!found)
      {
        subtractions.push_back(*spc);
      }
    }

    for (V_string::const_iterator up_i  = new_pubs.begin(); up_i != new_pubs.end(); ++up_i)
    {
      bool found = false;
      for (V_PublisherLink::iterator spc = publisher_links_.begin();
           !found && spc != publisher_links_.end(); ++spc)
      {
        if (urisEqual(*up_i, (*spc)->getPublisherXMLRPCURI()))
        {
          found = true;
          break;
        }
      }

      if (!found)
      {
        boost::mutex::scoped_lock lock(pending_connections_mutex_);
        S_PendingConnection::iterator it = pending_connections_.begin();
        S_PendingConnection::iterator end = pending_connections_.end();
        for (; it != end; ++it)
        {
          if (urisEqual(*up_i, (*it)->getRemoteURI()))
          {
            found = true;
            break;
          }
        }
      }

      if (!found)
      {
        additions.push_back(*up_i);
      }
    }
  }

  for (V_PublisherLink::iterator i = subtractions.begin(); i != subtractions.end(); ++i)
  {
	const PublisherLinkPtr& link = *i;
    if (link->getPublisherXMLRPCURI() != XMLRPCManager::instance()->getServerURI())
    {
      ROSCPP_LOG_DEBUG("Disconnecting from publisher [%s] of topic [%s] at [%s]",
                        link->getCallerID().c_str(), name_.c_str(), link->getPublisherXMLRPCURI().c_str());
		  link->drop();
	  }
	  else
	  {
		  ROSCPP_LOG_DEBUG("Disconnect: skipping myself for topic [%s]", name_.c_str());
	  }
	}

  for (V_string::iterator i = additions.begin();
            i != additions.end(); ++i)
  {
    // this function should never negotiate a self-subscription
    if (XMLRPCManager::instance()->getServerURI() != *i)
    {
      retval &= negotiateConnection(*i);
    }
    else
    {
      ROSCPP_LOG_DEBUG("Skipping myself (%s, %s)", name_.c_str(), XMLRPCManager::instance()->getServerURI().c_str());
    }
  }

  return retval;
}

bool Subscription::negotiateConnection(const std::string& xmlrpc_uri)
{
  XmlRpcValue tcpros_array, protos_array, params;
  XmlRpcValue udpros_array;
  TransportUDPPtr udp_transport;
  int protos = 0;
  V_string transports = transport_hints_.getTransports();
  if (transports.empty())
  {
    transport_hints_.reliable();
    transports = transport_hints_.getTransports();
  }
  for (V_string::const_iterator it = transports.begin();
       it != transports.end();
       ++it)
  {
    if (*it == "UDP")
    {
      int max_datagram_size = transport_hints_.getMaxDatagramSize();
      udp_transport = boost::make_shared<TransportUDP>(&PollManager::instance()->getPollSet());
      if (!max_datagram_size)
        max_datagram_size = udp_transport->getMaxDatagramSize();
      udp_transport->createIncoming(0, false);
      udpros_array[0] = "UDPROS";
      M_string m;
      m["topic"] = getName();
      m["md5sum"] = md5sum();
      m["callerid"] = this_node::getName();
      m["type"] = datatype();
      boost::shared_array<uint8_t> buffer;
      uint32_t len;
      Header::write(m, buffer, len);
      XmlRpcValue v(buffer.get(), len);
      udpros_array[1] = v;
      udpros_array[2] = network::getHost();
      udpros_array[3] = udp_transport->getServerPort();
      udpros_array[4] = max_datagram_size;
      protos_array[protos++] = udpros_array;
    }
    else if (*it == "TCP")
    {
      tcpros_array[0] = std::string("TCPROS");
      protos_array[protos++] = tcpros_array;
    }
    else
    {
      ROS_WARN("Unsupported transport type hinted: %s, skipping", it->c_str());
    }
  }
  params[0] = this_node::getName();
  params[1] = name_;
  params[2] = protos_array;
  std::string peer_host;
  uint32_t peer_port;
  if (!network::splitURI(xmlrpc_uri, peer_host, peer_port))
  {
    ROS_ERROR("Bad xml-rpc URI: [%s]", xmlrpc_uri.c_str());
    return false;
  }

  XmlRpc::XmlRpcClient* c = new XmlRpc::XmlRpcClient(peer_host.c_str(),
                                                     peer_port, "/");
 // if (!c.execute("requestTopic", params, result) || !g_node->validateXmlrpcResponse("requestTopic", result, proto))

  // Initiate the negotiation.  We'll come back and check on it later.
  if (!c->executeNonBlock("requestTopic", params))
  {
    ROSCPP_LOG_DEBUG("Failed to contact publisher [%s:%d] for topic [%s]",
              peer_host.c_str(), peer_port, name_.c_str());
    delete c;
    if (udp_transport)
    {
      udp_transport->close();
    }

    return false;
  }

  ROSCPP_LOG_DEBUG("Began asynchronous xmlrpc connection to [%s:%d]", peer_host.c_str(), peer_port);

  // The PendingConnectionPtr takes ownership of c, and will delete it on
  // destruction.
  PendingConnectionPtr conn(boost::make_shared<PendingConnection>(c, udp_transport, shared_from_this(), xmlrpc_uri));

  XMLRPCManager::instance()->addASyncConnection(conn);
  // Put this connection on the list that we'll look at later.
  {
    boost::mutex::scoped_lock pending_connections_lock(pending_connections_mutex_);
    pending_connections_.insert(conn);
  }

  return true;
}

#if AMISHARE_ROS == 1
void Subscription::readMessage(int events) 
{
  if (events & POLLIN)
  {
    boost::mutex::scoped_lock lock(subscription_file_mutex_);
    uint32_t size_to_read;

    const char** args;
    args = new const char*[1];
    args[0] = amishare_filename_.c_str();
    unsigned char** datareturn;
    datareturn = new unsigned char *;
    int datareturnsize;
    object_read(m_poObjectCreate, 1, args, datareturn, &datareturnsize);
    memcpy(&size_to_read, *datareturn, 4);
    std::cout << "TEBD: got size_to_read " << size_to_read << "\n";

    if (size_to_read > 0)
    {
      message_read_buffer_.reset();
      message_read_buffer_ = boost::shared_array<uint8_t>(new uint8_t[size_to_read]);

<<<<<<< HEAD
      memcpy(message_read_buffer_.get(), (*datareturn + 4), size_to_read);
      SerializedMessage m(message_read_buffer_, 2*size_to_read);
      handleMessage(m, true, false);
=======
      bytes_read = read(subscription_file_fd_, message_read_buffer_.get(), size_to_read);
    
      if (bytes_read < 0) perror("read");
      if (bytes_read > 0)
      {
        SerializedMessage m(message_read_buffer_, 2*bytes_read);
        handleMessage(m, true, false);
      }
>>>>>>> 8fee839b
    }
    delete[] args;
    free(*datareturn); // object_read allocates it
    delete datareturn;

    /*
    const char** args;
    args = new const char*[1];
    args[0] = amishare_filename_.c_str();
    unsigned char** datareturn;
    datareturn = new unsigned char *;
    int datareturnsize;
    object_read(m_poObjectCreate, 1, args, datareturn, &datareturnsize);
    std::string str(reinterpret_cast<char*>(*datareturn), datareturnsize);
    std::cout << "TEBD message: read " << str << "\n";
    delete[] args;
    free(*datareturn); // object_read allocates it
    delete datareturn;
    */
  }
}
#endif

void closeTransport(const TransportUDPPtr& trans)
{
  if (trans)
  {
    trans->close();
  }
}

void Subscription::pendingConnectionDone(const PendingConnectionPtr& conn, XmlRpcValue& result)
{
  boost::mutex::scoped_lock lock(shutdown_mutex_);
  if (shutting_down_ || dropped_)
  {
    return;
  }

  {
    boost::mutex::scoped_lock pending_connections_lock(pending_connections_mutex_);
    pending_connections_.erase(conn);
  }

  TransportUDPPtr udp_transport;

  std::string peer_host = conn->getClient()->getHost();
  uint32_t peer_port = conn->getClient()->getPort();
  std::stringstream ss;
  ss << "http://" << peer_host << ":" << peer_port << "/";
  std::string xmlrpc_uri = ss.str();
  udp_transport = conn->getUDPTransport();

  XmlRpc::XmlRpcValue proto;
  if(!XMLRPCManager::instance()->validateXmlrpcResponse("requestTopic", result, proto))
  {
  	ROSCPP_LOG_DEBUG("Failed to contact publisher [%s:%d] for topic [%s]",
              peer_host.c_str(), peer_port, name_.c_str());
  	closeTransport(udp_transport);
  	return;
  }

  if (proto.size() == 0)
  {
  	ROSCPP_LOG_DEBUG("Couldn't agree on any common protocols with [%s] for topic [%s]", xmlrpc_uri.c_str(), name_.c_str());
  	closeTransport(udp_transport);
  	return;
  }

  if (proto.getType() != XmlRpcValue::TypeArray)
  {
  	ROSCPP_LOG_DEBUG("Available protocol info returned from %s is not a list.", xmlrpc_uri.c_str());
  	closeTransport(udp_transport);
  	return;
  }
  if (proto[0].getType() != XmlRpcValue::TypeString)
  {
  	ROSCPP_LOG_DEBUG("Available protocol info list doesn't have a string as its first element.");
  	closeTransport(udp_transport);
  	return;
  }

  std::string proto_name = proto[0];
  if (proto_name == "TCPROS")
  {
    if (proto.size() != 3 ||
        proto[1].getType() != XmlRpcValue::TypeString ||
        proto[2].getType() != XmlRpcValue::TypeInt)
    {
    	ROSCPP_LOG_DEBUG("publisher implements TCPROS, but the " \
                "parameters aren't string,int");
      return;
    }
    std::string pub_host = proto[1];
    int pub_port = proto[2];
    ROSCPP_CONN_LOG_DEBUG("Connecting via tcpros to topic [%s] at host [%s:%d]", name_.c_str(), pub_host.c_str(), pub_port);

    TransportTCPPtr transport(boost::make_shared<TransportTCP>(&PollManager::instance()->getPollSet()));
    if (transport->connect(pub_host, pub_port))
    {
      ConnectionPtr connection(boost::make_shared<Connection>());
      TransportPublisherLinkPtr pub_link(boost::make_shared<TransportPublisherLink>(shared_from_this(), xmlrpc_uri, transport_hints_));

      connection->initialize(transport, false, HeaderReceivedFunc());
      pub_link->initialize(connection);

      ConnectionManager::instance()->addConnection(connection);

      boost::mutex::scoped_lock lock(publisher_links_mutex_);
      addPublisherLink(pub_link);

      ROSCPP_CONN_LOG_DEBUG("Connected to publisher of topic [%s] at [%s:%d]", name_.c_str(), pub_host.c_str(), pub_port);
    }
    else
    {
      ROSCPP_CONN_LOG_DEBUG("Failed to connect to publisher of topic [%s] at [%s:%d]", name_.c_str(), pub_host.c_str(), pub_port);
    }
  }
  else if (proto_name == "UDPROS")
  {
    if (proto.size() != 6 ||
        proto[1].getType() != XmlRpcValue::TypeString ||
        proto[2].getType() != XmlRpcValue::TypeInt ||
        proto[3].getType() != XmlRpcValue::TypeInt ||
        proto[4].getType() != XmlRpcValue::TypeInt ||
        proto[5].getType() != XmlRpcValue::TypeBase64)
    {
      ROSCPP_LOG_DEBUG("publisher implements UDPROS, but the " \
	    	       "parameters aren't string,int,int,int,base64");
      closeTransport(udp_transport);
      return;
    }
    std::string pub_host = proto[1];
    int pub_port = proto[2];
    int conn_id = proto[3];
    int max_datagram_size = proto[4];
    std::vector<char> header_bytes = proto[5];
    boost::shared_array<uint8_t> buffer(new uint8_t[header_bytes.size()]);
    memcpy(buffer.get(), &header_bytes[0], header_bytes.size());
    Header h;
    std::string err;
    if (!h.parse(buffer, header_bytes.size(), err))
    {
      ROSCPP_LOG_DEBUG("Unable to parse UDPROS connection header: %s", err.c_str());
      closeTransport(udp_transport);
      return;
    }
    ROSCPP_LOG_DEBUG("Connecting via udpros to topic [%s] at host [%s:%d] connection id [%08x] max_datagram_size [%d]", name_.c_str(), pub_host.c_str(), pub_port, conn_id, max_datagram_size);

    std::string error_msg;
    if (h.getValue("error", error_msg))
    {
      ROSCPP_LOG_DEBUG("Received error message in header for connection to [%s]: [%s]", xmlrpc_uri.c_str(), error_msg.c_str());
      closeTransport(udp_transport);
      return;
    }

    TransportPublisherLinkPtr pub_link(boost::make_shared<TransportPublisherLink>(shared_from_this(), xmlrpc_uri, transport_hints_));
    if (pub_link->setHeader(h))
    {
      ConnectionPtr connection(boost::make_shared<Connection>());
      connection->initialize(udp_transport, false, NULL);
      connection->setHeader(h);
      pub_link->initialize(connection);

      ConnectionManager::instance()->addConnection(connection);

      boost::mutex::scoped_lock lock(publisher_links_mutex_);
      addPublisherLink(pub_link);

      ROSCPP_LOG_DEBUG("Connected to publisher of topic [%s] at [%s:%d]", name_.c_str(), pub_host.c_str(), pub_port);
    }
    else
    {
      ROSCPP_LOG_DEBUG("Failed to connect to publisher of topic [%s] at [%s:%d]", name_.c_str(), pub_host.c_str(), pub_port);
      closeTransport(udp_transport);
      return;
    }
  }
  else
  {
  	ROSCPP_LOG_DEBUG("Publisher offered unsupported transport [%s]", proto_name.c_str());
  }
}

#if AMISHARE_ROS == 1
uint32_t Subscription::handleMessage(const SerializedMessage& m, bool ser, bool nocopy)
#else
uint32_t Subscription::handleMessage(const SerializedMessage& m, bool ser, bool nocopy, const boost::shared_ptr<M_string>& connection_header, const PublisherLinkPtr& link)
#endif
{
  boost::mutex::scoped_lock lock(callbacks_mutex_);

  uint32_t drops = 0;

  // Cache the deserializers by type info.  If all the subscriptions are the same type this has the same performance as before.  If
  // there are subscriptions with different C++ type (but same ROS message type), this now works correctly rather than passing
  // garbage to the messages with different C++ types than the first one.
  cached_deserializers_.clear();

  ros::Time receipt_time = ros::Time::now();

  for (V_CallbackInfo::iterator cb = callbacks_.begin();
       cb != callbacks_.end(); ++cb)
  {
    const CallbackInfoPtr& info = *cb;

    ROS_ASSERT(info->callback_queue_);

    const std::type_info* ti = &info->helper_->getTypeInfo();

    if ((nocopy && m.type_info && *ti == *m.type_info) || (ser && (!m.type_info || *ti != *m.type_info)))
    {
      MessageDeserializerPtr deserializer;

      V_TypeAndDeserializer::iterator des_it = cached_deserializers_.begin();
      V_TypeAndDeserializer::iterator des_end = cached_deserializers_.end();
      for (; des_it != des_end; ++des_it)
      {
        if (*des_it->first == *ti)
        {
          deserializer = des_it->second;
          break;
        }
      }
#if AMISHARE_ROS == 1
      boost::shared_ptr<M_string> connection_header;
      Header header;

      std::string topicname = getName();
      connection_header = header.getValues();
      (*connection_header)["callerid"] = this_node::getName();
      (*connection_header)["topic"] = topicname;
      (*connection_header)["type"] = datatype();
      (*connection_header)["md5sum"] = md5sum();
      (*connection_header)["latching"] = "0";
      //(*connection_header)["message_definition"] = "string data\n";
      (*connection_header)["message_definition"] = "\n";
#endif

      if (!deserializer)
      {
        deserializer = boost::make_shared<MessageDeserializer>(info->helper_, m, connection_header);
        cached_deserializers_.push_back(std::make_pair(ti, deserializer));
      }

      bool was_full = false;
      bool nonconst_need_copy = false;
      if (callbacks_.size() > 1)
      {
        nonconst_need_copy = true;
      }

      info->subscription_queue_->push(info->helper_, deserializer, info->has_tracked_object_, info->tracked_object_, nonconst_need_copy, receipt_time, &was_full);

      if (was_full)
      {
        ++drops;
      }
      else
      {
        info->callback_queue_->addCallback(info->subscription_queue_, (uint64_t)info.get());
      }
    }
  }

#if AMISHARE_ROS != 1
  // measure statistics
  statistics_.callback(connection_header, name_, link->getCallerID(), m, link->getStats().bytes_received_, receipt_time, drops > 0, link->getConnectionID());

  // If this link is latched, store off the message so we can immediately pass it to new subscribers later
  if (link->isLatched())
  {
    LatchInfo li;
    li.connection_header = connection_header;
    li.link = link;
    li.message = m;
    li.receipt_time = receipt_time;
    latched_messages_[link] = li;
  }
#endif

  cached_deserializers_.clear();

  return drops;
}

#if AMISHARE_ROS == 1
uint32_t Subscription::handleMessage(const SerializedMessage& m, bool ser, bool nocopy, const boost::shared_ptr<M_string>& connection_header, const PublisherLinkPtr& link)
{
  boost::mutex::scoped_lock lock(callbacks_mutex_);

  uint32_t drops = 0;

  // Cache the deserializers by type info.  If all the subscriptions are the same type this has the same performance as before.  If
  // there are subscriptions with different C++ type (but same ROS message type), this now works correctly rather than passing
  // garbage to the messages with different C++ types than the first one.
  cached_deserializers_.clear();

  ros::Time receipt_time = ros::Time::now();

  for (V_CallbackInfo::iterator cb = callbacks_.begin();
       cb != callbacks_.end(); ++cb)
  {
    const CallbackInfoPtr& info = *cb;

    ROS_ASSERT(info->callback_queue_);

    const std::type_info* ti = &info->helper_->getTypeInfo();

    if ((nocopy && m.type_info && *ti == *m.type_info) || (ser && (!m.type_info || *ti != *m.type_info)))
    {
      MessageDeserializerPtr deserializer;

      V_TypeAndDeserializer::iterator des_it = cached_deserializers_.begin();
      V_TypeAndDeserializer::iterator des_end = cached_deserializers_.end();
      for (; des_it != des_end; ++des_it)
      {
        if (*des_it->first == *ti)
        {
          deserializer = des_it->second;
          break;
        }
      }

      if (!deserializer)
      {
        deserializer = boost::make_shared<MessageDeserializer>(info->helper_, m, connection_header);
        cached_deserializers_.push_back(std::make_pair(ti, deserializer));
      }

      bool was_full = false;
      bool nonconst_need_copy = false;
      if (callbacks_.size() > 1)
      {
        nonconst_need_copy = true;
      }

      info->subscription_queue_->push(info->helper_, deserializer, info->has_tracked_object_, info->tracked_object_, nonconst_need_copy, receipt_time, &was_full);

      if (was_full)
      {
        ++drops;
      }
      else
      {
        info->callback_queue_->addCallback(info->subscription_queue_, (uint64_t)info.get());
      }
    }
  }

  // measure statistics
  statistics_.callback(connection_header, name_, link->getCallerID(), m, link->getStats().bytes_received_, receipt_time, drops > 0, link->getConnectionID());

  // If this link is latched, store off the message so we can immediately pass it to new subscribers later
  if (link->isLatched())
  {
    LatchInfo li;
    li.connection_header = connection_header;
    li.link = link;
    li.message = m;
    li.receipt_time = receipt_time;
    latched_messages_[link] = li;
  }

  cached_deserializers_.clear();

  return drops;
}
#endif

bool Subscription::addCallback(const SubscriptionCallbackHelperPtr& helper, const std::string& md5sum, CallbackQueueInterface* queue, int32_t queue_size, const VoidConstPtr& tracked_object, bool allow_concurrent_callbacks)
{
  ROS_ASSERT(helper);
  ROS_ASSERT(queue);

  statistics_.init(helper);

  // Decay to a real type as soon as we have a subscriber with a real type
  {
    boost::mutex::scoped_lock lock(md5sum_mutex_);
    if (md5sum_ == "*" && md5sum != "*")
    {

      md5sum_ = md5sum;
    }
  }

  if (md5sum != "*" && md5sum != this->md5sum())
  {
    return false;
  }

  {
    boost::mutex::scoped_lock lock(callbacks_mutex_);

    CallbackInfoPtr info(boost::make_shared<CallbackInfo>());
    info->helper_ = helper;
    info->callback_queue_ = queue;
    info->subscription_queue_ = boost::make_shared<SubscriptionQueue>(name_, queue_size, allow_concurrent_callbacks);
    info->tracked_object_ = tracked_object;
    info->has_tracked_object_ = false;
    if (tracked_object)
    {
      info->has_tracked_object_ = true;
    }

    if (!helper->isConst())
    {
      ++nonconst_callbacks_;
    }

    callbacks_.push_back(info);
    cached_deserializers_.reserve(callbacks_.size());

    // if we have any latched links, we need to immediately schedule callbacks
    if (!latched_messages_.empty())
    {
      boost::mutex::scoped_lock lock(publisher_links_mutex_);

      V_PublisherLink::iterator it = publisher_links_.begin();
      V_PublisherLink::iterator end = publisher_links_.end();
      for (; it != end;++it)
      {
        const PublisherLinkPtr& link = *it;
        if (link->isLatched())
        {
          M_PublisherLinkToLatchInfo::iterator des_it = latched_messages_.find(link);
          if (des_it != latched_messages_.end())
          {
            const LatchInfo& latch_info = des_it->second;

            MessageDeserializerPtr des(boost::make_shared<MessageDeserializer>(helper, latch_info.message, latch_info.connection_header));
            bool was_full = false;
            info->subscription_queue_->push(info->helper_, des, info->has_tracked_object_, info->tracked_object_, true, latch_info.receipt_time, &was_full);
            if (!was_full)
            {
              info->callback_queue_->addCallback(info->subscription_queue_, (uint64_t)info.get());
            }
          }
        }
      }
    }
  }

  return true;
}

void Subscription::removeCallback(const SubscriptionCallbackHelperPtr& helper)
{
  CallbackInfoPtr info;
  {
    boost::mutex::scoped_lock cbs_lock(callbacks_mutex_);
    for (V_CallbackInfo::iterator it = callbacks_.begin();
         it != callbacks_.end(); ++it)
    {
      if ((*it)->helper_ == helper)
      {
        info = *it;
        callbacks_.erase(it);

        if (!helper->isConst())
        {
          --nonconst_callbacks_;
        }

        break;
      }
    }
  }

  if (info)
  {
    info->subscription_queue_->clear();
    info->callback_queue_->removeByID((uint64_t)info.get());
  }
}

void Subscription::headerReceived(const PublisherLinkPtr& link, const Header& h)
{
  (void)h;
  boost::mutex::scoped_lock lock(md5sum_mutex_);
  if (md5sum_ == "*")
  {
    md5sum_ = link->getMD5Sum();
  }
}

void Subscription::addPublisherLink(const PublisherLinkPtr& link)
{
  publisher_links_.push_back(link);
}

void Subscription::removePublisherLink(const PublisherLinkPtr& pub_link)
{
  boost::mutex::scoped_lock lock(publisher_links_mutex_);

  V_PublisherLink::iterator it = std::find(publisher_links_.begin(), publisher_links_.end(), pub_link);
  if (it != publisher_links_.end())
  {
    publisher_links_.erase(it);
  }

  if (pub_link->isLatched())
  {
    latched_messages_.erase(pub_link);
  }
}

void Subscription::getPublishTypes(bool& ser, bool& nocopy, const std::type_info& ti)
{
  boost::mutex::scoped_lock lock(callbacks_mutex_);
  for (V_CallbackInfo::iterator cb = callbacks_.begin();
       cb != callbacks_.end(); ++cb)
  {
    const CallbackInfoPtr& info = *cb;
    if (info->helper_->getTypeInfo() == ti)
    {
      nocopy = true;
    }
    else
    {
      ser = true;
    }

    if (nocopy && ser)
    {
      return;
    }
  }
}

const std::string Subscription::datatype()
{
  return datatype_;
}

const std::string Subscription::md5sum()
{
  boost::mutex::scoped_lock lock(md5sum_mutex_);
  return md5sum_;
}

}<|MERGE_RESOLUTION|>--- conflicted
+++ resolved
@@ -507,20 +507,9 @@
       message_read_buffer_.reset();
       message_read_buffer_ = boost::shared_array<uint8_t>(new uint8_t[size_to_read]);
 
-<<<<<<< HEAD
       memcpy(message_read_buffer_.get(), (*datareturn + 4), size_to_read);
       SerializedMessage m(message_read_buffer_, 2*size_to_read);
       handleMessage(m, true, false);
-=======
-      bytes_read = read(subscription_file_fd_, message_read_buffer_.get(), size_to_read);
-    
-      if (bytes_read < 0) perror("read");
-      if (bytes_read > 0)
-      {
-        SerializedMessage m(message_read_buffer_, 2*bytes_read);
-        handleMessage(m, true, false);
-      }
->>>>>>> 8fee839b
     }
     delete[] args;
     free(*datareturn); // object_read allocates it
